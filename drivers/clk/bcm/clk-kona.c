/*
 * Copyright (C) 2013 Broadcom Corporation
 * Copyright 2013 Linaro Limited
 *
 * This program is free software; you can redistribute it and/or
 * modify it under the terms of the GNU General Public License as
 * published by the Free Software Foundation version 2.
 *
 * This program is distributed "as is" WITHOUT ANY WARRANTY of any
 * kind, whether express or implied; without even the implied warranty
 * of MERCHANTABILITY or FITNESS FOR A PARTICULAR PURPOSE.  See the
 * GNU General Public License for more details.
 */

#include "clk-kona.h"

#include <linux/delay.h>

/*
 * "Policies" affect the frequencies of bus clocks provided by a
 * CCU.  (I believe these polices are named "Deep Sleep", "Economy",
 * "Normal", and "Turbo".)  A lower policy number has lower power
 * consumption, and policy 2 is the default.
 */
#define CCU_POLICY_COUNT	4

#define CCU_ACCESS_PASSWORD      0xA5A500
#define CLK_GATE_DELAY_LOOP      2000

/* Bitfield operations */

/* Produces a mask of set bits covering a range of a 32-bit value */
static inline u32 bitfield_mask(u32 shift, u32 width)
{
	return ((1 << width) - 1) << shift;
}

/* Extract the value of a bitfield found within a given register value */
static inline u32 bitfield_extract(u32 reg_val, u32 shift, u32 width)
{
	return (reg_val & bitfield_mask(shift, width)) >> shift;
}

/* Replace the value of a bitfield found within a given register value */
static inline u32 bitfield_replace(u32 reg_val, u32 shift, u32 width, u32 val)
{
	u32 mask = bitfield_mask(shift, width);

	return (reg_val & ~mask) | (val << shift);
}

/* Divider and scaling helpers */

/*
 * Implement DIV_ROUND_CLOSEST() for 64-bit dividend and both values
 * unsigned.  Note that unlike do_div(), the remainder is discarded
 * and the return value is the quotient (not the remainder).
 */
u64 do_div_round_closest(u64 dividend, unsigned long divisor)
{
	u64 result;

	result = dividend + ((u64)divisor >> 1);
	(void)do_div(result, divisor);

	return result;
}

/* Convert a divider into the scaled divisor value it represents. */
static inline u64 scaled_div_value(struct bcm_clk_div *div, u32 reg_div)
{
	return (u64)reg_div + ((u64)1 << div->u.s.frac_width);
}

/*
 * Build a scaled divider value as close as possible to the
 * given whole part (div_value) and fractional part (expressed
 * in billionths).
 */
u64 scaled_div_build(struct bcm_clk_div *div, u32 div_value, u32 billionths)
{
	u64 combined;

	BUG_ON(!div_value);
	BUG_ON(billionths >= BILLION);

	combined = (u64)div_value * BILLION + billionths;
	combined <<= div->u.s.frac_width;

	return do_div_round_closest(combined, BILLION);
}

/* The scaled minimum divisor representable by a divider */
static inline u64
scaled_div_min(struct bcm_clk_div *div)
{
	if (divider_is_fixed(div))
		return (u64)div->u.fixed;

	return scaled_div_value(div, 0);
}

/* The scaled maximum divisor representable by a divider */
u64 scaled_div_max(struct bcm_clk_div *div)
{
	u32 reg_div;

	if (divider_is_fixed(div))
		return (u64)div->u.fixed;

	reg_div = ((u32)1 << div->u.s.width) - 1;

	return scaled_div_value(div, reg_div);
}

/*
 * Convert a scaled divisor into its divider representation as
 * stored in a divider register field.
 */
static inline u32
divider(struct bcm_clk_div *div, u64 scaled_div)
{
	BUG_ON(scaled_div < scaled_div_min(div));
	BUG_ON(scaled_div > scaled_div_max(div));

	return (u32)(scaled_div - ((u64)1 << div->u.s.frac_width));
}

/* Return a rate scaled for use when dividing by a scaled divisor. */
static inline u64
scale_rate(struct bcm_clk_div *div, u32 rate)
{
	if (divider_is_fixed(div))
		return (u64)rate;

	return (u64)rate << div->u.s.frac_width;
}

/* CCU access */

/* Read a 32-bit register value from a CCU's address space. */
static inline u32 __ccu_read(struct ccu_data *ccu, u32 reg_offset)
{
	return readl(ccu->base + reg_offset);
}

/* Write a 32-bit register value into a CCU's address space. */
static inline void
__ccu_write(struct ccu_data *ccu, u32 reg_offset, u32 reg_val)
{
	writel(reg_val, ccu->base + reg_offset);
}

static inline unsigned long ccu_lock(struct ccu_data *ccu)
{
	unsigned long flags;

	spin_lock_irqsave(&ccu->lock, flags);

	return flags;
}
static inline void ccu_unlock(struct ccu_data *ccu, unsigned long flags)
{
	spin_unlock_irqrestore(&ccu->lock, flags);
}

/*
 * Enable/disable write access to CCU protected registers.  The
 * WR_ACCESS register for all CCUs is at offset 0.
 */
static inline void __ccu_write_enable(struct ccu_data *ccu)
{
	if (ccu->write_enabled) {
		pr_err("%s: access already enabled for %s\n", __func__,
			ccu->name);
		return;
	}
	ccu->write_enabled = true;
	__ccu_write(ccu, 0, CCU_ACCESS_PASSWORD | 1);
}

static inline void __ccu_write_disable(struct ccu_data *ccu)
{
	if (!ccu->write_enabled) {
		pr_err("%s: access wasn't enabled for %s\n", __func__,
			ccu->name);
		return;
	}

	__ccu_write(ccu, 0, CCU_ACCESS_PASSWORD);
	ccu->write_enabled = false;
}

/*
 * Poll a register in a CCU's address space, returning when the
 * specified bit in that register's value is set (or clear).  Delay
 * a microsecond after each read of the register.  Returns true if
 * successful, or false if we gave up trying.
 *
 * Caller must ensure the CCU lock is held.
 */
static inline bool
__ccu_wait_bit(struct ccu_data *ccu, u32 reg_offset, u32 bit, bool want)
{
	unsigned int tries;
	u32 bit_mask = 1 << bit;

	for (tries = 0; tries < CLK_GATE_DELAY_LOOP; tries++) {
		u32 val;
		bool bit_val;

		val = __ccu_read(ccu, reg_offset);
		bit_val = (val & bit_mask) != 0;
		if (bit_val == want)
			return true;
		udelay(1);
	}
	pr_warn("%s: %s/0x%04x bit %u was never %s\n", __func__,
		ccu->name, reg_offset, bit, want ? "set" : "clear");

	return false;
}

/* Policy operations */

static bool __ccu_policy_engine_start(struct ccu_data *ccu, bool sync)
{
	struct bcm_policy_ctl *control = &ccu->policy.control;
	u32 offset;
	u32 go_bit;
	u32 mask;
	bool ret;

	/* If we don't need to control policy for this CCU, we're done. */
	if (!policy_ctl_exists(control))
		return true;

	offset = control->offset;
	go_bit = control->go_bit;

	/* Ensure we're not busy before we start */
	ret = __ccu_wait_bit(ccu, offset, go_bit, false);
	if (!ret) {
		pr_err("%s: ccu %s policy engine wouldn't go idle\n",
			__func__, ccu->name);
		return false;
	}

	/*
	 * If it's a synchronous request, we'll wait for the voltage
	 * and frequency of the active load to stabilize before
	 * returning.  To do this we select the active load by
	 * setting the ATL bit.
	 *
	 * An asynchronous request instead ramps the voltage in the
	 * background, and when that process stabilizes, the target
	 * load is copied to the active load and the CCU frequency
	 * is switched.  We do this by selecting the target load
	 * (ATL bit clear) and setting the request auto-copy (AC bit
	 * set).
	 *
	 * Note, we do NOT read-modify-write this register.
	 */
	mask = (u32)1 << go_bit;
	if (sync)
		mask |= 1 << control->atl_bit;
	else
		mask |= 1 << control->ac_bit;
	__ccu_write(ccu, offset, mask);

	/* Wait for indication that operation is complete. */
	ret = __ccu_wait_bit(ccu, offset, go_bit, false);
	if (!ret)
		pr_err("%s: ccu %s policy engine never started\n",
			__func__, ccu->name);

	return ret;
}

static bool __ccu_policy_engine_stop(struct ccu_data *ccu)
{
	struct bcm_lvm_en *enable = &ccu->policy.enable;
	u32 offset;
	u32 enable_bit;
	bool ret;

	/* If we don't need to control policy for this CCU, we're done. */
	if (!policy_lvm_en_exists(enable))
		return true;

	/* Ensure we're not busy before we start */
	offset = enable->offset;
	enable_bit = enable->bit;
	ret = __ccu_wait_bit(ccu, offset, enable_bit, false);
	if (!ret) {
		pr_err("%s: ccu %s policy engine already stopped\n",
			__func__, ccu->name);
		return false;
	}

	/* Now set the bit to stop the engine (NO read-modify-write) */
	__ccu_write(ccu, offset, (u32)1 << enable_bit);

	/* Wait for indication that it has stopped. */
	ret = __ccu_wait_bit(ccu, offset, enable_bit, false);
	if (!ret)
		pr_err("%s: ccu %s policy engine never stopped\n",
			__func__, ccu->name);

	return ret;
}

/*
 * A CCU has four operating conditions ("policies"), and some clocks
 * can be disabled or enabled based on which policy is currently in
 * effect.  Such clocks have a bit in a "policy mask" register for
 * each policy indicating whether the clock is enabled for that
 * policy or not.  The bit position for a clock is the same for all
 * four registers, and the 32-bit registers are at consecutive
 * addresses.
 */
static bool policy_init(struct ccu_data *ccu, struct bcm_clk_policy *policy)
{
	u32 offset;
	u32 mask;
	int i;
	bool ret;

	if (!policy_exists(policy))
		return true;

	/*
	 * We need to stop the CCU policy engine to allow update
	 * of our policy bits.
	 */
	if (!__ccu_policy_engine_stop(ccu)) {
		pr_err("%s: unable to stop CCU %s policy engine\n",
			__func__, ccu->name);
		return false;
	}

	/*
	 * For now, if a clock defines its policy bit we just mark
	 * it "enabled" for all four policies.
	 */
	offset = policy->offset;
	mask = (u32)1 << policy->bit;
	for (i = 0; i < CCU_POLICY_COUNT; i++) {
		u32 reg_val;

		reg_val = __ccu_read(ccu, offset);
		reg_val |= mask;
		__ccu_write(ccu, offset, reg_val);
		offset += sizeof(u32);
	}

	/* We're done updating; fire up the policy engine again. */
	ret = __ccu_policy_engine_start(ccu, true);
	if (!ret)
		pr_err("%s: unable to restart CCU %s policy engine\n",
			__func__, ccu->name);

	return ret;
}

/* Gate operations */

/* Determine whether a clock is gated.  CCU lock must be held.  */
static bool
__is_clk_gate_enabled(struct ccu_data *ccu, struct bcm_clk_gate *gate)
{
	u32 bit_mask;
	u32 reg_val;

	/* If there is no gate we can assume it's enabled. */
	if (!gate_exists(gate))
		return true;

	bit_mask = 1 << gate->status_bit;
	reg_val = __ccu_read(ccu, gate->offset);

	return (reg_val & bit_mask) != 0;
}

/* Determine whether a clock is gated. */
static bool
is_clk_gate_enabled(struct ccu_data *ccu, struct bcm_clk_gate *gate)
{
	long flags;
	bool ret;

	/* Avoid taking the lock if we can */
	if (!gate_exists(gate))
		return true;

	flags = ccu_lock(ccu);
	ret = __is_clk_gate_enabled(ccu, gate);
	ccu_unlock(ccu, flags);

	return ret;
}

/*
 * Commit our desired gate state to the hardware.
 * Returns true if successful, false otherwise.
 */
static bool
__gate_commit(struct ccu_data *ccu, struct bcm_clk_gate *gate)
{
	u32 reg_val;
	u32 mask;
	bool enabled = false;

	BUG_ON(!gate_exists(gate));
	if (!gate_is_sw_controllable(gate))
		return true;		/* Nothing we can change */

	reg_val = __ccu_read(ccu, gate->offset);

	/* For a hardware/software gate, set which is in control */
	if (gate_is_hw_controllable(gate)) {
		mask = (u32)1 << gate->hw_sw_sel_bit;
		if (gate_is_sw_managed(gate))
			reg_val |= mask;
		else
			reg_val &= ~mask;
	}

	/*
	 * If software is in control, enable or disable the gate.
	 * If hardware is, clear the enabled bit for good measure.
	 * If a software controlled gate can't be disabled, we're
	 * required to write a 0 into the enable bit (but the gate
	 * will be enabled).
	 */
	mask = (u32)1 << gate->en_bit;
	if (gate_is_sw_managed(gate) && (enabled = gate_is_enabled(gate)) &&
			!gate_is_no_disable(gate))
		reg_val |= mask;
	else
		reg_val &= ~mask;

	__ccu_write(ccu, gate->offset, reg_val);

	/* For a hardware controlled gate, we're done */
	if (!gate_is_sw_managed(gate))
		return true;

	/* Otherwise wait for the gate to be in desired state */
	return __ccu_wait_bit(ccu, gate->offset, gate->status_bit, enabled);
}

/*
 * Initialize a gate.  Our desired state (hardware/software select,
 * and if software, its enable state) is committed to hardware
 * without the usual checks to see if it's already set up that way.
 * Returns true if successful, false otherwise.
 */
static bool gate_init(struct ccu_data *ccu, struct bcm_clk_gate *gate)
{
	if (!gate_exists(gate))
		return true;
	return __gate_commit(ccu, gate);
}

/*
 * Set a gate to enabled or disabled state.  Does nothing if the
 * gate is not currently under software control, or if it is already
 * in the requested state.  Returns true if successful, false
 * otherwise.  CCU lock must be held.
 */
static bool
__clk_gate(struct ccu_data *ccu, struct bcm_clk_gate *gate, bool enable)
{
	bool ret;

	if (!gate_exists(gate) || !gate_is_sw_managed(gate))
		return true;	/* Nothing to do */

	if (!enable && gate_is_no_disable(gate)) {
		pr_warn("%s: invalid gate disable request (ignoring)\n",
			__func__);
		return true;
	}

	if (enable == gate_is_enabled(gate))
		return true;	/* No change */

	gate_flip_enabled(gate);
	ret = __gate_commit(ccu, gate);
	if (!ret)
		gate_flip_enabled(gate);	/* Revert the change */

	return ret;
}

/* Enable or disable a gate.  Returns 0 if successful, -EIO otherwise */
static int clk_gate(struct ccu_data *ccu, const char *name,
			struct bcm_clk_gate *gate, bool enable)
{
	unsigned long flags;
	bool success;

	/*
	 * Avoid taking the lock if we can.  We quietly ignore
	 * requests to change state that don't make sense.
	 */
	if (!gate_exists(gate) || !gate_is_sw_managed(gate))
		return 0;
	if (!enable && gate_is_no_disable(gate))
		return 0;

	flags = ccu_lock(ccu);
	__ccu_write_enable(ccu);

	success = __clk_gate(ccu, gate, enable);

	__ccu_write_disable(ccu);
	ccu_unlock(ccu, flags);

	if (success)
		return 0;

	pr_err("%s: failed to %s gate for %s\n", __func__,
		enable ? "enable" : "disable", name);

	return -EIO;
}

/* Hysteresis operations */

/*
 * If a clock gate requires a turn-off delay it will have
 * "hysteresis" register bits defined.  The first, if set, enables
 * the delay; and if enabled, the second bit determines whether the
 * delay is "low" or "high" (1 means high).  For now, if it's
 * defined for a clock, we set it.
 */
static bool hyst_init(struct ccu_data *ccu, struct bcm_clk_hyst *hyst)
{
	u32 offset;
	u32 reg_val;
	u32 mask;

	if (!hyst_exists(hyst))
		return true;

	offset = hyst->offset;
	mask = (u32)1 << hyst->en_bit;
	mask |= (u32)1 << hyst->val_bit;

	reg_val = __ccu_read(ccu, offset);
	reg_val |= mask;
	__ccu_write(ccu, offset, reg_val);

	return true;
}

/* Trigger operations */

/*
 * Caller must ensure CCU lock is held and access is enabled.
 * Returns true if successful, false otherwise.
 */
static bool __clk_trigger(struct ccu_data *ccu, struct bcm_clk_trig *trig)
{
	/* Trigger the clock and wait for it to finish */
	__ccu_write(ccu, trig->offset, 1 << trig->bit);

	return __ccu_wait_bit(ccu, trig->offset, trig->bit, false);
}

/* Divider operations */

/* Read a divider value and return the scaled divisor it represents. */
static u64 divider_read_scaled(struct ccu_data *ccu, struct bcm_clk_div *div)
{
	unsigned long flags;
	u32 reg_val;
	u32 reg_div;

	if (divider_is_fixed(div))
		return (u64)div->u.fixed;

	flags = ccu_lock(ccu);
	reg_val = __ccu_read(ccu, div->u.s.offset);
	ccu_unlock(ccu, flags);

	/* Extract the full divider field from the register value */
	reg_div = bitfield_extract(reg_val, div->u.s.shift, div->u.s.width);

	/* Return the scaled divisor value it represents */
	return scaled_div_value(div, reg_div);
}

/*
 * Convert a divider's scaled divisor value into its recorded form
 * and commit it into the hardware divider register.
 *
 * Returns 0 on success.  Returns -EINVAL for invalid arguments.
 * Returns -ENXIO if gating failed, and -EIO if a trigger failed.
 */
static int __div_commit(struct ccu_data *ccu, struct bcm_clk_gate *gate,
			struct bcm_clk_div *div, struct bcm_clk_trig *trig)
{
	bool enabled;
	u32 reg_div;
	u32 reg_val;
	int ret = 0;

	BUG_ON(divider_is_fixed(div));

	/*
	 * If we're just initializing the divider, and no initial
	 * state was defined in the device tree, we just find out
	 * what its current value is rather than updating it.
	 */
	if (div->u.s.scaled_div == BAD_SCALED_DIV_VALUE) {
		reg_val = __ccu_read(ccu, div->u.s.offset);
		reg_div = bitfield_extract(reg_val, div->u.s.shift,
						div->u.s.width);
		div->u.s.scaled_div = scaled_div_value(div, reg_div);

		return 0;
	}

	/* Convert the scaled divisor to the value we need to record */
	reg_div = divider(div, div->u.s.scaled_div);

	/* Clock needs to be enabled before changing the rate */
	enabled = __is_clk_gate_enabled(ccu, gate);
	if (!enabled && !__clk_gate(ccu, gate, true)) {
		ret = -ENXIO;
		goto out;
	}

	/* Replace the divider value and record the result */
	reg_val = __ccu_read(ccu, div->u.s.offset);
	reg_val = bitfield_replace(reg_val, div->u.s.shift, div->u.s.width,
					reg_div);
	__ccu_write(ccu, div->u.s.offset, reg_val);

	/* If the trigger fails we still want to disable the gate */
	if (!__clk_trigger(ccu, trig))
		ret = -EIO;

	/* Disable the clock again if it was disabled to begin with */
	if (!enabled && !__clk_gate(ccu, gate, false))
		ret = ret ? ret : -ENXIO;	/* return first error */
out:
	return ret;
}

/*
 * Initialize a divider by committing our desired state to hardware
 * without the usual checks to see if it's already set up that way.
 * Returns true if successful, false otherwise.
 */
static bool div_init(struct ccu_data *ccu, struct bcm_clk_gate *gate,
			struct bcm_clk_div *div, struct bcm_clk_trig *trig)
{
	if (!divider_exists(div) || divider_is_fixed(div))
		return true;
	return !__div_commit(ccu, gate, div, trig);
}

static int divider_write(struct ccu_data *ccu, struct bcm_clk_gate *gate,
			struct bcm_clk_div *div, struct bcm_clk_trig *trig,
			u64 scaled_div)
{
	unsigned long flags;
	u64 previous;
	int ret;

	BUG_ON(divider_is_fixed(div));

	previous = div->u.s.scaled_div;
	if (previous == scaled_div)
		return 0;	/* No change */

	div->u.s.scaled_div = scaled_div;

	flags = ccu_lock(ccu);
	__ccu_write_enable(ccu);

	ret = __div_commit(ccu, gate, div, trig);

	__ccu_write_disable(ccu);
	ccu_unlock(ccu, flags);

	if (ret)
		div->u.s.scaled_div = previous;		/* Revert the change */

	return ret;

}

/* Common clock rate helpers */

/*
 * Implement the common clock framework recalc_rate method, taking
 * into account a divider and an optional pre-divider.  The
 * pre-divider register pointer may be NULL.
 */
static unsigned long clk_recalc_rate(struct ccu_data *ccu,
			struct bcm_clk_div *div, struct bcm_clk_div *pre_div,
			unsigned long parent_rate)
{
	u64 scaled_parent_rate;
	u64 scaled_div;
	u64 result;

	if (!divider_exists(div))
		return parent_rate;

	if (parent_rate > (unsigned long)LONG_MAX)
		return 0;	/* actually this would be a caller bug */

	/*
	 * If there is a pre-divider, divide the scaled parent rate
	 * by the pre-divider value first.  In this case--to improve
	 * accuracy--scale the parent rate by *both* the pre-divider
	 * value and the divider before actually computing the
	 * result of the pre-divider.
	 *
	 * If there's only one divider, just scale the parent rate.
	 */
	if (pre_div && divider_exists(pre_div)) {
		u64 scaled_rate;

		scaled_rate = scale_rate(pre_div, parent_rate);
		scaled_rate = scale_rate(div, scaled_rate);
		scaled_div = divider_read_scaled(ccu, pre_div);
		scaled_parent_rate = do_div_round_closest(scaled_rate,
							scaled_div);
	} else  {
		scaled_parent_rate = scale_rate(div, parent_rate);
	}

	/*
	 * Get the scaled divisor value, and divide the scaled
	 * parent rate by that to determine this clock's resulting
	 * rate.
	 */
	scaled_div = divider_read_scaled(ccu, div);
	result = do_div_round_closest(scaled_parent_rate, scaled_div);

	return (unsigned long)result;
}

/*
 * Compute the output rate produced when a given parent rate is fed
 * into two dividers.  The pre-divider can be NULL, and even if it's
 * non-null it may be nonexistent.  It's also OK for the divider to
 * be nonexistent, and in that case the pre-divider is also ignored.
 *
 * If scaled_div is non-null, it is used to return the scaled divisor
 * value used by the (downstream) divider to produce that rate.
 */
static long round_rate(struct ccu_data *ccu, struct bcm_clk_div *div,
				struct bcm_clk_div *pre_div,
				unsigned long rate, unsigned long parent_rate,
				u64 *scaled_div)
{
	u64 scaled_parent_rate;
	u64 min_scaled_div;
	u64 max_scaled_div;
	u64 best_scaled_div;
	u64 result;

	BUG_ON(!divider_exists(div));
	BUG_ON(!rate);
	BUG_ON(parent_rate > (u64)LONG_MAX);

	/*
	 * If there is a pre-divider, divide the scaled parent rate
	 * by the pre-divider value first.  In this case--to improve
	 * accuracy--scale the parent rate by *both* the pre-divider
	 * value and the divider before actually computing the
	 * result of the pre-divider.
	 *
	 * If there's only one divider, just scale the parent rate.
	 *
	 * For simplicity we treat the pre-divider as fixed (for now).
	 */
	if (divider_exists(pre_div)) {
		u64 scaled_rate;
		u64 scaled_pre_div;

		scaled_rate = scale_rate(pre_div, parent_rate);
		scaled_rate = scale_rate(div, scaled_rate);
		scaled_pre_div = divider_read_scaled(ccu, pre_div);
		scaled_parent_rate = do_div_round_closest(scaled_rate,
							scaled_pre_div);
	} else {
		scaled_parent_rate = scale_rate(div, parent_rate);
	}

	/*
	 * Compute the best possible divider and ensure it is in
	 * range.  A fixed divider can't be changed, so just report
	 * the best we can do.
	 */
	if (!divider_is_fixed(div)) {
		best_scaled_div = do_div_round_closest(scaled_parent_rate,
							rate);
		min_scaled_div = scaled_div_min(div);
		max_scaled_div = scaled_div_max(div);
		if (best_scaled_div > max_scaled_div)
			best_scaled_div = max_scaled_div;
		else if (best_scaled_div < min_scaled_div)
			best_scaled_div = min_scaled_div;
	} else {
		best_scaled_div = divider_read_scaled(ccu, div);
	}

	/* OK, figure out the resulting rate */
	result = do_div_round_closest(scaled_parent_rate, best_scaled_div);

	if (scaled_div)
		*scaled_div = best_scaled_div;

	return (long)result;
}

/* Common clock parent helpers */

/*
 * For a given parent selector (register field) value, find the
 * index into a selector's parent_sel array that contains it.
 * Returns the index, or BAD_CLK_INDEX if it's not found.
 */
static u8 parent_index(struct bcm_clk_sel *sel, u8 parent_sel)
{
	u8 i;

	BUG_ON(sel->parent_count > (u32)U8_MAX);
	for (i = 0; i < sel->parent_count; i++)
		if (sel->parent_sel[i] == parent_sel)
			return i;
	return BAD_CLK_INDEX;
}

/*
 * Fetch the current value of the selector, and translate that into
 * its corresponding index in the parent array we registered with
 * the clock framework.
 *
 * Returns parent array index that corresponds with the value found,
 * or BAD_CLK_INDEX if the found value is out of range.
 */
static u8 selector_read_index(struct ccu_data *ccu, struct bcm_clk_sel *sel)
{
	unsigned long flags;
	u32 reg_val;
	u32 parent_sel;
	u8 index;

	/* If there's no selector, there's only one parent */
	if (!selector_exists(sel))
		return 0;

	/* Get the value in the selector register */
	flags = ccu_lock(ccu);
	reg_val = __ccu_read(ccu, sel->offset);
	ccu_unlock(ccu, flags);

	parent_sel = bitfield_extract(reg_val, sel->shift, sel->width);

	/* Look up that selector's parent array index and return it */
	index = parent_index(sel, parent_sel);
	if (index == BAD_CLK_INDEX)
		pr_err("%s: out-of-range parent selector %u (%s 0x%04x)\n",
			__func__, parent_sel, ccu->name, sel->offset);

	return index;
}

/*
 * Commit our desired selector value to the hardware.
 *
 * Returns 0 on success.  Returns -EINVAL for invalid arguments.
 * Returns -ENXIO if gating failed, and -EIO if a trigger failed.
 */
static int
__sel_commit(struct ccu_data *ccu, struct bcm_clk_gate *gate,
			struct bcm_clk_sel *sel, struct bcm_clk_trig *trig)
{
	u32 parent_sel;
	u32 reg_val;
	bool enabled;
	int ret = 0;

	BUG_ON(!selector_exists(sel));

	/*
	 * If we're just initializing the selector, and no initial
	 * state was defined in the device tree, we just find out
	 * what its current value is rather than updating it.
	 */
	if (sel->clk_index == BAD_CLK_INDEX) {
		u8 index;

		reg_val = __ccu_read(ccu, sel->offset);
		parent_sel = bitfield_extract(reg_val, sel->shift, sel->width);
		index = parent_index(sel, parent_sel);
		if (index == BAD_CLK_INDEX)
			return -EINVAL;
		sel->clk_index = index;

		return 0;
	}

	BUG_ON((u32)sel->clk_index >= sel->parent_count);
	parent_sel = sel->parent_sel[sel->clk_index];

	/* Clock needs to be enabled before changing the parent */
	enabled = __is_clk_gate_enabled(ccu, gate);
	if (!enabled && !__clk_gate(ccu, gate, true))
		return -ENXIO;

	/* Replace the selector value and record the result */
	reg_val = __ccu_read(ccu, sel->offset);
	reg_val = bitfield_replace(reg_val, sel->shift, sel->width, parent_sel);
	__ccu_write(ccu, sel->offset, reg_val);

	/* If the trigger fails we still want to disable the gate */
	if (!__clk_trigger(ccu, trig))
		ret = -EIO;

	/* Disable the clock again if it was disabled to begin with */
	if (!enabled && !__clk_gate(ccu, gate, false))
		ret = ret ? ret : -ENXIO;	/* return first error */

	return ret;
}

/*
 * Initialize a selector by committing our desired state to hardware
 * without the usual checks to see if it's already set up that way.
 * Returns true if successful, false otherwise.
 */
static bool sel_init(struct ccu_data *ccu, struct bcm_clk_gate *gate,
			struct bcm_clk_sel *sel, struct bcm_clk_trig *trig)
{
	if (!selector_exists(sel))
		return true;
	return !__sel_commit(ccu, gate, sel, trig);
}

/*
 * Write a new value into a selector register to switch to a
 * different parent clock.  Returns 0 on success, or an error code
 * (from __sel_commit()) otherwise.
 */
static int selector_write(struct ccu_data *ccu, struct bcm_clk_gate *gate,
			struct bcm_clk_sel *sel, struct bcm_clk_trig *trig,
			u8 index)
{
	unsigned long flags;
	u8 previous;
	int ret;

	previous = sel->clk_index;
	if (previous == index)
		return 0;	/* No change */

	sel->clk_index = index;

	flags = ccu_lock(ccu);
	__ccu_write_enable(ccu);

	ret = __sel_commit(ccu, gate, sel, trig);

	__ccu_write_disable(ccu);
	ccu_unlock(ccu, flags);

	if (ret)
		sel->clk_index = previous;	/* Revert the change */

	return ret;
}

/* Clock operations */

static int kona_peri_clk_enable(struct clk_hw *hw)
{
	struct kona_clk *bcm_clk = to_kona_clk(hw);
	struct bcm_clk_gate *gate = &bcm_clk->u.peri->gate;

	return clk_gate(bcm_clk->ccu, bcm_clk->init_data.name, gate, true);
}

static void kona_peri_clk_disable(struct clk_hw *hw)
{
	struct kona_clk *bcm_clk = to_kona_clk(hw);
	struct bcm_clk_gate *gate = &bcm_clk->u.peri->gate;

	(void)clk_gate(bcm_clk->ccu, bcm_clk->init_data.name, gate, false);
}

static int kona_peri_clk_is_enabled(struct clk_hw *hw)
{
	struct kona_clk *bcm_clk = to_kona_clk(hw);
	struct bcm_clk_gate *gate = &bcm_clk->u.peri->gate;

	return is_clk_gate_enabled(bcm_clk->ccu, gate) ? 1 : 0;
}

static unsigned long kona_peri_clk_recalc_rate(struct clk_hw *hw,
			unsigned long parent_rate)
{
	struct kona_clk *bcm_clk = to_kona_clk(hw);
	struct peri_clk_data *data = bcm_clk->u.peri;

	return clk_recalc_rate(bcm_clk->ccu, &data->div, &data->pre_div,
				parent_rate);
}

static long kona_peri_clk_round_rate(struct clk_hw *hw, unsigned long rate,
			unsigned long *parent_rate)
{
	struct kona_clk *bcm_clk = to_kona_clk(hw);
	struct bcm_clk_div *div = &bcm_clk->u.peri->div;

	if (!divider_exists(div))
		return __clk_get_rate(hw->clk);

	/* Quietly avoid a zero rate */
	return round_rate(bcm_clk->ccu, div, &bcm_clk->u.peri->pre_div,
				rate ? rate : 1, *parent_rate, NULL);
}

static long kona_peri_clk_determine_rate(struct clk_hw *hw, unsigned long rate,
		unsigned long *best_parent_rate, struct clk **best_parent)
{
	struct kona_clk *bcm_clk = to_kona_clk(hw);
	struct clk *clk = hw->clk;
	struct clk *current_parent;
	unsigned long parent_rate;
	unsigned long best_delta;
	unsigned long best_rate;
	u32 parent_count;
	u32 which;

	/*
	 * If there is no other parent to choose, use the current one.
	 * Note:  We don't honor (or use) CLK_SET_RATE_NO_REPARENT.
	 */
	WARN_ON_ONCE(bcm_clk->init_data.flags & CLK_SET_RATE_NO_REPARENT);
	parent_count = (u32)bcm_clk->init_data.num_parents;
	if (parent_count < 2)
		return kona_peri_clk_round_rate(hw, rate, best_parent_rate);

	/* Unless we can do better, stick with current parent */
	current_parent = clk_get_parent(clk);
	parent_rate = __clk_get_rate(current_parent);
	best_rate = kona_peri_clk_round_rate(hw, rate, &parent_rate);
	best_delta = abs(best_rate - rate);

	/* Check whether any other parent clock can produce a better result */
	for (which = 0; which < parent_count; which++) {
		struct clk *parent = clk_get_parent_by_index(clk, which);
		unsigned long delta;
		unsigned long other_rate;

		BUG_ON(!parent);
		if (parent == current_parent)
			continue;

		/* We don't support CLK_SET_RATE_PARENT */
		parent_rate = __clk_get_rate(parent);
		other_rate = kona_peri_clk_round_rate(hw, rate, &parent_rate);
		delta = abs(other_rate - rate);
		if (delta < best_delta) {
			best_delta = delta;
			best_rate = other_rate;
			*best_parent = parent;
			*best_parent_rate = parent_rate;
		}
	}

	return best_rate;
}

static int kona_peri_clk_set_parent(struct clk_hw *hw, u8 index)
{
	struct kona_clk *bcm_clk = to_kona_clk(hw);
	struct peri_clk_data *data = bcm_clk->u.peri;
	struct bcm_clk_sel *sel = &data->sel;
	struct bcm_clk_trig *trig;
	int ret;

	BUG_ON(index >= sel->parent_count);

	/* If there's only one parent we don't require a selector */
	if (!selector_exists(sel))
		return 0;

	/*
	 * The regular trigger is used by default, but if there's a
	 * pre-trigger we want to use that instead.
	 */
	trig = trigger_exists(&data->pre_trig) ? &data->pre_trig
					       : &data->trig;

	ret = selector_write(bcm_clk->ccu, &data->gate, sel, trig, index);
	if (ret == -ENXIO) {
		pr_err("%s: gating failure for %s\n", __func__,
			bcm_clk->init_data.name);
		ret = -EIO;	/* Don't proliferate weird errors */
	} else if (ret == -EIO) {
		pr_err("%s: %strigger failed for %s\n", __func__,
			trig == &data->pre_trig ? "pre-" : "",
			bcm_clk->init_data.name);
	}

	return ret;
}

static u8 kona_peri_clk_get_parent(struct clk_hw *hw)
{
	struct kona_clk *bcm_clk = to_kona_clk(hw);
	struct peri_clk_data *data = bcm_clk->u.peri;
	u8 index;

	index = selector_read_index(bcm_clk->ccu, &data->sel);

	/* Not all callers would handle an out-of-range value gracefully */
	return index == BAD_CLK_INDEX ? 0 : index;
}

static int kona_peri_clk_set_rate(struct clk_hw *hw, unsigned long rate,
			unsigned long parent_rate)
{
	struct kona_clk *bcm_clk = to_kona_clk(hw);
	struct peri_clk_data *data = bcm_clk->u.peri;
	struct bcm_clk_div *div = &data->div;
	u64 scaled_div = 0;
	int ret;

	if (parent_rate > (unsigned long)LONG_MAX)
		return -EINVAL;

	if (rate == __clk_get_rate(hw->clk))
		return 0;

	if (!divider_exists(div))
		return rate == parent_rate ? 0 : -EINVAL;

	/*
	 * A fixed divider can't be changed.  (Nor can a fixed
	 * pre-divider be, but for now we never actually try to
	 * change that.)  Tolerate a request for a no-op change.
	 */
	if (divider_is_fixed(&data->div))
		return rate == parent_rate ? 0 : -EINVAL;

	/*
	 * Get the scaled divisor value needed to achieve a clock
	 * rate as close as possible to what was requested, given
	 * the parent clock rate supplied.
	 */
	(void)round_rate(bcm_clk->ccu, div, &data->pre_div,
				rate ? rate : 1, parent_rate, &scaled_div);

	/*
	 * We aren't updating any pre-divider at this point, so
	 * we'll use the regular trigger.
	 */
	ret = divider_write(bcm_clk->ccu, &data->gate, &data->div,
				&data->trig, scaled_div);
	if (ret == -ENXIO) {
		pr_err("%s: gating failure for %s\n", __func__,
			bcm_clk->init_data.name);
		ret = -EIO;	/* Don't proliferate weird errors */
	} else if (ret == -EIO) {
		pr_err("%s: trigger failed for %s\n", __func__,
			bcm_clk->init_data.name);
	}

	return ret;
}

struct clk_ops kona_peri_clk_ops = {
	.enable = kona_peri_clk_enable,
	.disable = kona_peri_clk_disable,
	.is_enabled = kona_peri_clk_is_enabled,
	.recalc_rate = kona_peri_clk_recalc_rate,
	.determine_rate = kona_peri_clk_determine_rate,
	.set_parent = kona_peri_clk_set_parent,
	.get_parent = kona_peri_clk_get_parent,
	.set_rate = kona_peri_clk_set_rate,
};

/* Put a peripheral clock into its initial state */
static bool __peri_clk_init(struct kona_clk *bcm_clk)
{
	struct ccu_data *ccu = bcm_clk->ccu;
	struct peri_clk_data *peri = bcm_clk->u.peri;
<<<<<<< HEAD
	const char *name = bcm_clk->name;
=======
	const char *name = bcm_clk->init_data.name;
>>>>>>> 1a5700bc
	struct bcm_clk_trig *trig;

	BUG_ON(bcm_clk->type != bcm_clk_peri);

	if (!policy_init(ccu, &peri->policy)) {
		pr_err("%s: error initializing policy for %s\n",
			__func__, name);
		return false;
	}
	if (!gate_init(ccu, &peri->gate)) {
		pr_err("%s: error initializing gate for %s\n", __func__, name);
		return false;
	}
	if (!hyst_init(ccu, &peri->hyst)) {
		pr_err("%s: error initializing hyst for %s\n", __func__, name);
		return false;
	}
	if (!div_init(ccu, &peri->gate, &peri->div, &peri->trig)) {
		pr_err("%s: error initializing divider for %s\n", __func__,
			name);
		return false;
	}

	/*
	 * For the pre-divider and selector, the pre-trigger is used
	 * if it's present, otherwise we just use the regular trigger.
	 */
	trig = trigger_exists(&peri->pre_trig) ? &peri->pre_trig
					       : &peri->trig;

	if (!div_init(ccu, &peri->gate, &peri->pre_div, trig)) {
		pr_err("%s: error initializing pre-divider for %s\n", __func__,
			name);
		return false;
	}

	if (!sel_init(ccu, &peri->gate, &peri->sel, trig)) {
		pr_err("%s: error initializing selector for %s\n", __func__,
			name);
		return false;
	}

	return true;
}

static bool __kona_clk_init(struct kona_clk *bcm_clk)
{
	switch (bcm_clk->type) {
	case bcm_clk_peri:
		return __peri_clk_init(bcm_clk);
	default:
		BUG();
	}
	return -EINVAL;
}

/* Set a CCU and all its clocks into their desired initial state */
bool __init kona_ccu_init(struct ccu_data *ccu)
{
	unsigned long flags;
	unsigned int which;
	struct clk **clks = ccu->clk_data.clks;
	bool success = true;

	flags = ccu_lock(ccu);
	__ccu_write_enable(ccu);

	for (which = 0; which < ccu->clk_data.clk_num; which++) {
		struct kona_clk *bcm_clk;

		if (!clks[which])
			continue;
		bcm_clk = to_kona_clk(__clk_get_hw(clks[which]));
		success &= __kona_clk_init(bcm_clk);
	}

	__ccu_write_disable(ccu);
	ccu_unlock(ccu, flags);
	return success;
}<|MERGE_RESOLUTION|>--- conflicted
+++ resolved
@@ -1198,11 +1198,7 @@
 {
 	struct ccu_data *ccu = bcm_clk->ccu;
 	struct peri_clk_data *peri = bcm_clk->u.peri;
-<<<<<<< HEAD
-	const char *name = bcm_clk->name;
-=======
 	const char *name = bcm_clk->init_data.name;
->>>>>>> 1a5700bc
 	struct bcm_clk_trig *trig;
 
 	BUG_ON(bcm_clk->type != bcm_clk_peri);
