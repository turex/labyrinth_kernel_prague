--- conflicted
+++ resolved
@@ -1,10 +1,6 @@
 obj-y                                   += common.o
 obj-y                                   += io.o
 obj-y                                   += irq.o
-<<<<<<< HEAD
-obj-y                                   += clock.o
-=======
->>>>>>> 9cb0d1ba
 obj-y					+= fuse.o
 obj-y					+= pmc.o
 obj-y					+= flowctrl.o
@@ -15,11 +11,6 @@
 obj-y					+= reset-handler.o
 obj-y					+= sleep.o
 obj-$(CONFIG_CPU_IDLE)			+= cpuidle.o
-<<<<<<< HEAD
-obj-$(CONFIG_ARCH_TEGRA_2x_SOC)         += tegra20_clocks.o
-obj-$(CONFIG_ARCH_TEGRA_2x_SOC)         += tegra20_clocks_data.o
-=======
->>>>>>> 9cb0d1ba
 obj-$(CONFIG_ARCH_TEGRA_2x_SOC)		+= tegra20_speedo.o
 obj-$(CONFIG_ARCH_TEGRA_2x_SOC)		+= tegra2_emc.o
 obj-$(CONFIG_ARCH_TEGRA_2x_SOC)		+= sleep-tegra20.o
