/*
 *  include/asm-s390/timex.h
 *
 *  S390 version
 *    Copyright (C) 1999 IBM Deutschland Entwicklung GmbH, IBM Corporation
 *
 *  Derived from "include/asm-i386/timex.h"
 *    Copyright (C) 1992, Linus Torvalds
 */

#ifndef _ASM_S390_TIMEX_H
#define _ASM_S390_TIMEX_H

#include <asm/lowcore.h>

/* The value of the TOD clock for 1.1.1970. */
#define TOD_UNIX_EPOCH 0x7d91048bca000000ULL

/* Inline functions for clock register access. */
static inline int set_clock(__u64 time)
{
	int cc;

	asm volatile(
		"   sck   %1\n"
		"   ipm   %0\n"
		"   srl   %0,28\n"
		: "=d" (cc) : "Q" (time) : "cc");
	return cc;
}

static inline int store_clock(__u64 *time)
{
	int cc;

	asm volatile(
		"   stck  %1\n"
		"   ipm   %0\n"
		"   srl   %0,28\n"
		: "=d" (cc), "=Q" (*time) : : "cc");
	return cc;
}

static inline void set_clock_comparator(__u64 time)
{
	asm volatile("sckc %0" : : "Q" (time));
}

static inline void store_clock_comparator(__u64 *time)
{
	asm volatile("stckc %0" : "=Q" (*time));
}

void clock_comparator_work(void);

static inline unsigned long long local_tick_disable(void)
{
	unsigned long long old;

	old = S390_lowcore.clock_comparator;
	S390_lowcore.clock_comparator = -1ULL;
	set_clock_comparator(S390_lowcore.clock_comparator);
	return old;
}

static inline void local_tick_enable(unsigned long long comp)
{
	S390_lowcore.clock_comparator = comp;
	set_clock_comparator(S390_lowcore.clock_comparator);
}

#define CLOCK_TICK_RATE	1193180 /* Underlying HZ */

typedef unsigned long long cycles_t;

static inline unsigned long long get_clock (void)
{
	unsigned long long clk;

	asm volatile("stck %0" : "=Q" (clk) : : "cc");
	return clk;
}

static inline void get_clock_ext(char *clk)
{
	asm volatile("stcke %0" : "=Q" (*clk) : : "cc");
}

static inline unsigned long long get_clock_fast(void)
{
	unsigned long long clk;

<<<<<<< HEAD
	if (test_facility(25))
=======
	if (MACHINE_HAS_STCKF)
>>>>>>> 6fe4c6d4
		asm volatile(".insn	s,0xb27c0000,%0" : "=Q" (clk) : : "cc");
	else
		clk = get_clock();
	return clk;
}

static inline unsigned long long get_clock_xt(void)
{
	unsigned char clk[16];
	get_clock_ext(clk);
	return *((unsigned long long *)&clk[1]);
}

static inline cycles_t get_cycles(void)
{
	return (cycles_t) get_clock() >> 2;
}

int get_sync_clock(unsigned long long *clock);
void init_cpu_timer(void);
unsigned long long monotonic_clock(void);

void tod_to_timeval(__u64, struct timespec *);

static inline
void stck_to_timespec(unsigned long long stck, struct timespec *ts)
{
	tod_to_timeval(stck - TOD_UNIX_EPOCH, ts);
}

extern u64 sched_clock_base_cc;

/**
 * get_clock_monotonic - returns current time in clock rate units
 *
 * The caller must ensure that preemption is disabled.
 * The clock and sched_clock_base get changed via stop_machine.
 * Therefore preemption must be disabled when calling this
 * function, otherwise the returned value is not guaranteed to
 * be monotonic.
 */
static inline unsigned long long get_clock_monotonic(void)
{
	return get_clock_xt() - sched_clock_base_cc;
}

#endif<|MERGE_RESOLUTION|>--- conflicted
+++ resolved
@@ -90,11 +90,7 @@
 {
 	unsigned long long clk;
 
-<<<<<<< HEAD
-	if (test_facility(25))
-=======
 	if (MACHINE_HAS_STCKF)
->>>>>>> 6fe4c6d4
 		asm volatile(".insn	s,0xb27c0000,%0" : "=Q" (clk) : : "cc");
 	else
 		clk = get_clock();
